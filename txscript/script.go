// Copyright (c) 2013-2017 The btcsuite developers
// Use of this source code is governed by an ISC
// license that can be found in the LICENSE file.

package txscript

import (
	"bytes"
	"encoding/binary"
	"fmt"
	"time"

	"github.com/btcsuite/btcd/chaincfg/chainhash"
	"github.com/btcsuite/btcd/wire"
)

// Bip16Activation is the timestamp where BIP0016 is valid to use in the
// blockchain.  To be used to determine if BIP0016 should be called for or not.
// This timestamp corresponds to Sun Apr 1 00:00:00 UTC 2012.
var Bip16Activation = time.Unix(1333238400, 0)

// SigHashType represents hash type bits at the end of a signature.
type SigHashType uint32

// Hash type bits from the end of a signature.
const (
	SigHashOld          SigHashType = 0x0
	SigHashAll          SigHashType = 0x1
	SigHashNone         SigHashType = 0x2
	SigHashSingle       SigHashType = 0x3
	SigHashAnyOneCanPay SigHashType = 0x80

	// sigHashMask defines the number of bits of the hash type which is used
	// to identify which outputs are signed.
	sigHashMask = 0x1f
)

// These are the constants specified for maximums in individual scripts.
const (
	MaxOpsPerScript       = 201 // Max number of non-push operations.
	MaxPubKeysPerMultiSig = 20  // Multisig can't have more sigs than this.
	MaxScriptElementSize  = 520 // Max bytes pushable to the stack.
)

// isSmallInt returns whether or not the opcode is considered a small integer,
// which is an OP_0, or OP_1 through OP_16.
func isSmallInt(op *opcode) bool {
	if op.value == OP_0 || (op.value >= OP_1 && op.value <= OP_16) {
		return true
	}
	return false
}

// isScriptHash returns true if the script passed is a pay-to-script-hash
// transaction, false otherwise.
func isScriptHash(pops []parsedOpcode) bool {
	return len(pops) == 3 &&
		pops[0].opcode.value == OP_HASH160 &&
		pops[1].opcode.value == OP_DATA_20 &&
		pops[2].opcode.value == OP_EQUAL
}

// IsPayToScriptHash returns true if the script is in the standard
// pay-to-script-hash (P2SH) format, false otherwise.
func IsPayToScriptHash(script []byte) bool {
	pops, err := parseScript(script)
	if err != nil {
		return false
	}
	return isScriptHash(pops)
}

// isWitnessScriptHash returns true if the passed script is a
// pay-to-witness-script-hash transaction, false otherwise.
func isWitnessScriptHash(pops []parsedOpcode) bool {
	return len(pops) == 2 &&
		pops[0].opcode.value == OP_0 &&
		pops[1].opcode.value == OP_DATA_32
}

// IsPayToWitnessScriptHash returns true if the is in the standard
// pay-to-witness-script-hash (P2WSH) format, false otherwise.
func IsPayToWitnessScriptHash(script []byte) bool {
	pops, err := parseScript(script)
	if err != nil {
		return false
	}
	return isWitnessScriptHash(pops)
}

// IsPayToWitnessPubKeyHash returns true if the is in the standard
// pay-to-witness-pubkey-hash (P2WKH) format, false otherwise.
func IsPayToWitnessPubKeyHash(script []byte) bool {
	pops, err := parseScript(script)
	if err != nil {
		return false
	}
	return isWitnessPubKeyHash(pops)
}

// isWitnessPubKeyHash returns true if the passed script is a
// pay-to-witness-pubkey-hash, and false otherwise.
func isWitnessPubKeyHash(pops []parsedOpcode) bool {
	return len(pops) == 2 &&
		pops[0].opcode.value == OP_0 &&
		pops[1].opcode.value == OP_DATA_20
}

// IsWitnessProgram returns true if the passed script is a valid witness
// program which is encoded according to the passed witness program version. A
// witness program must be a small integer (from 0-16), followed by 2-40 bytes
// of pushed data.
func IsWitnessProgram(script []byte) bool {
	// The length of the script must be between 4 and 42 bytes. The
	// smallest program is the witness version, followed by a data push of
	// 2 bytes.  The largest allowed witness program has a data push of
	// 40-bytes.
	if len(script) < 4 || len(script) > 42 {
		return false
	}

	pops, err := parseScript(script)
	if err != nil {
		return false
	}

	return isWitnessProgram(pops)
}

// isWitnessProgram returns true if the passed script is a witness program, and
// false otherwise. A witness program MUST adhere to the following constraints:
// there must be exactly two pops (program version and the program itself), the
// first opcode MUST be a small integer (0-16), the push data MUST be
// canonical, and finally the size of the push data must be between 2 and 40
// bytes.
func isWitnessProgram(pops []parsedOpcode) bool {
	return len(pops) == 2 &&
		isSmallInt(pops[0].opcode) &&
		canonicalPush(pops[1]) &&
		(len(pops[1].data) >= 2 && len(pops[1].data) <= 40)
}

// ExtractWitnessProgramInfo attempts to extract the witness program version,
// as well as the witness program itself from the passed script.
func ExtractWitnessProgramInfo(script []byte) (int, []byte, error) {
	pops, err := parseScript(script)
	if err != nil {
		return 0, nil, err
	}

	// If at this point, the scripts doesn't resemble a witness program,
	// then we'll exit early as there isn't a valid version or program to
	// extract.
	if !isWitnessProgram(pops) {
		return 0, nil, fmt.Errorf("script is not a witness program, " +
			"unable to extract version or witness program")
	}

	witnessVersion := asSmallInt(pops[0].opcode)
	witnessProgram := pops[1].data

	return witnessVersion, witnessProgram, nil
}

// isPushOnly returns true if the script only pushes data, false otherwise.
func isPushOnly(pops []parsedOpcode) bool {
	// NOTE: This function does NOT verify opcodes directly since it is
	// internal and is only called with parsed opcodes for scripts that did
	// not have any parse errors.  Thus, consensus is properly maintained.

	for _, pop := range pops {
		// All opcodes up to OP_16 are data push instructions.
		// NOTE: This does consider OP_RESERVED to be a data push
		// instruction, but execution of OP_RESERVED will fail anyways
		// and matches the behavior required by consensus.
		if pop.opcode.value > OP_16 {
			return false
		}
	}
	return true
}

// IsPushOnlyScript returns whether or not the passed script only pushes data.
//
// False will be returned when the script does not parse.
func IsPushOnlyScript(script []byte) bool {
	pops, err := parseScript(script)
	if err != nil {
		return false
	}
	return isPushOnly(pops)
}

// parseScriptTemplate is the same as parseScript but allows the passing of the
// template list for testing purposes.  When there are parse errors, it returns
// the list of parsed opcodes up to the point of failure along with the error.
func parseScriptTemplate(script []byte, opcodes *[256]opcode) ([]parsedOpcode, error) {
	retScript := make([]parsedOpcode, 0, len(script))
	for i := 0; i < len(script); {
		instr := script[i]
		op := &opcodes[instr]
		pop := parsedOpcode{opcode: op}

		// Parse data out of instruction.
		switch {
		// No additional data.  Note that some of the opcodes, notably
		// OP_1NEGATE, OP_0, and OP_[1-16] represent the data
		// themselves.
		case op.length == 1:
			i++

		// Data pushes of specific lengths -- OP_DATA_[1-75].
		case op.length > 1:
			if len(script[i:]) < op.length {
				str := fmt.Sprintf("opcode %s requires %d "+
					"bytes, but script only has %d remaining",
					op.name, op.length, len(script[i:]))
				return retScript, scriptError(ErrMalformedPush,
					str)
			}

			// Slice out the data.
			pop.data = script[i+1 : i+op.length]
			i += op.length

		// Data pushes with parsed lengths -- OP_PUSHDATAP{1,2,4}.
		case op.length < 0:
			var l uint
			off := i + 1

			if len(script[off:]) < -op.length {
				str := fmt.Sprintf("opcode %s requires %d "+
					"bytes, but script only has %d remaining",
					op.name, -op.length, len(script[off:]))
				return retScript, scriptError(ErrMalformedPush,
					str)
			}

			// Next -length bytes are little endian length of data.
			switch op.length {
			case -1:
				l = uint(script[off])
			case -2:
				l = ((uint(script[off+1]) << 8) |
					uint(script[off]))
			case -4:
				l = ((uint(script[off+3]) << 24) |
					(uint(script[off+2]) << 16) |
					(uint(script[off+1]) << 8) |
					uint(script[off]))
			default:
				str := fmt.Sprintf("invalid opcode length %d",
					op.length)
				return retScript, scriptError(ErrMalformedPush,
					str)
			}

			// Move offset to beginning of the data.
			off += -op.length

			// Disallow entries that do not fit script or were
			// sign extended.
			if int(l) > len(script[off:]) || int(l) < 0 {
				str := fmt.Sprintf("opcode %s pushes %d bytes, "+
					"but script only has %d remaining",
					op.name, int(l), len(script[off:]))
				return retScript, scriptError(ErrMalformedPush,
					str)
			}

			pop.data = script[off : off+int(l)]
			i += 1 - op.length + int(l)
		}

		retScript = append(retScript, pop)
	}

	return retScript, nil
}

// parseScript preparses the script in bytes into a list of parsedOpcodes while
// applying a number of sanity checks.
func parseScript(script []byte) ([]parsedOpcode, error) {
	return parseScriptTemplate(script, &opcodeArray)
}

// unparseScript reversed the action of parseScript and returns the
// parsedOpcodes as a list of bytes
func unparseScript(pops []parsedOpcode) ([]byte, error) {
	script := make([]byte, 0, len(pops))
	for _, pop := range pops {
		b, err := pop.bytes()
		if err != nil {
			return nil, err
		}
		script = append(script, b...)
	}
	return script, nil
}

// DisasmString formats a disassembled script for one line printing.  When the
// script fails to parse, the returned string will contain the disassembled
// script up to the point the failure occurred along with the string '[error]'
// appended.  In addition, the reason the script failed to parse is returned
// if the caller wants more information about the failure.
func DisasmString(buf []byte) (string, error) {
	var disbuf bytes.Buffer
	opcodes, err := parseScript(buf)
	for _, pop := range opcodes {
		disbuf.WriteString(pop.print(true))
		disbuf.WriteByte(' ')
	}
	if disbuf.Len() > 0 {
		disbuf.Truncate(disbuf.Len() - 1)
	}
	if err != nil {
		disbuf.WriteString("[error]")
	}
	return disbuf.String(), err
}

// removeOpcode will remove any opcode matching ``opcode'' from the opcode
// stream in pkscript
func removeOpcode(pkscript []parsedOpcode, opcode byte) []parsedOpcode {
	retScript := make([]parsedOpcode, 0, len(pkscript))
	for _, pop := range pkscript {
		if pop.opcode.value != opcode {
			retScript = append(retScript, pop)
		}
	}
	return retScript
}

// canonicalPush returns true if the object is either not a push instruction
// or the push instruction contained wherein is matches the canonical form
// or using the smallest instruction to do the job. False otherwise.
func canonicalPush(pop parsedOpcode) bool {
	opcode := pop.opcode.value
	data := pop.data
	dataLen := len(pop.data)
	if opcode > OP_16 {
		return true
	}

	if opcode < OP_PUSHDATA1 && opcode > OP_0 && (dataLen == 1 && data[0] <= 16) {
		return false
	}
	if opcode == OP_PUSHDATA1 && dataLen < OP_PUSHDATA1 {
		return false
	}
	if opcode == OP_PUSHDATA2 && dataLen <= 0xff {
		return false
	}
	if opcode == OP_PUSHDATA4 && dataLen <= 0xffff {
		return false
	}
	return true
}

// removeOpcodeByData will return the script minus any opcodes that would push
// the passed data to the stack.
func removeOpcodeByData(pkscript []parsedOpcode, data []byte) []parsedOpcode {
	retScript := make([]parsedOpcode, 0, len(pkscript))
	for _, pop := range pkscript {
		if !canonicalPush(pop) || !bytes.Contains(pop.data, data) {
			retScript = append(retScript, pop)
		}
	}
	return retScript

}

// calcHashPrevOuts calculates a single hash of all the previous outputs
// (txid:index) referenced within the passed transaction. This calculated hash
// can be re-used when validating all inputs spending segwit outputs, with a
// signature hash type of SigHashAll. This allows validation to re-use previous
// hashing computation, reducing the complexity of validating SigHashAll inputs
// from  O(N^2) to O(N).
func calcHashPrevOuts(tx *wire.MsgTx) chainhash.Hash {
	var b bytes.Buffer
	for _, in := range tx.TxIn {
		// First write out the 32-byte transaction ID one of whose
		// outputs are being referenced by this input.
		b.Write(in.PreviousOutPoint.Hash[:])

		// Next, we'll encode the index of the referenced output as a
		// little endian integer.
		var buf [4]byte
		binary.LittleEndian.PutUint32(buf[:], in.PreviousOutPoint.Index)
		b.Write(buf[:])
	}

	return chainhash.DoubleHashH(b.Bytes())
}

// calcHashSequence computes an aggregated hash of each of the sequence numbers
// within the inputs of the passed transaction. This single hash can be re-used
// when validating all inputs spending segwit outputs, which include signatures
// using the SigHashAll sighash type. This allows validation to re-use previous
// hashing computation, reducing the complexity of validating SigHashAll inputs
// from O(N^2) to O(N).
func calcHashSequence(tx *wire.MsgTx) chainhash.Hash {
	var b bytes.Buffer
	for _, in := range tx.TxIn {
		var buf [4]byte
		binary.LittleEndian.PutUint32(buf[:], in.Sequence)
		b.Write(buf[:])
	}

	return chainhash.DoubleHashH(b.Bytes())
}

// calcHashOutputs computes a hash digest of all outputs created by the
// transaction encoded using the wire format. This single hash can be re-used
// when validating all inputs spending witness programs, which include
// signatures using the SigHashAll sighash type. This allows computation to be
// cached, reducing the total hashing complexity from O(N^2) to O(N).
func calcHashOutputs(tx *wire.MsgTx) chainhash.Hash {
	var b bytes.Buffer
	for _, out := range tx.TxOut {
		wire.WriteTxOut(&b, 0, 0, out)
	}

	return chainhash.DoubleHashH(b.Bytes())
}

// calcWitnessSignatureHash computes the sighash digest of a transaction's
// segwit input using the new, optimized digest calculation algorithm defined
// in BIP0143: https://github.com/bitcoin/bips/blob/master/bip-0143.mediawiki.
// This function makes use of pre-calculated sighash fragments stored within
// the passed HashCache to eliminate duplicate hashing computations when
// calculating the final digest, reducing the complexity from O(N^2) to O(N).
// Additionally, signatures now cover the input value of the referenced unspent
// output. This allows offline, or hardware wallets to compute the exact amount
// being spent, in addition to the final transaction fee. In the case the
// wallet if fed an invalid input amount, the real sighash will differ causing
// the produced signature to be invalid.
func calcWitnessSignatureHash(subScript []parsedOpcode, sigHashes *TxSigHashes,
	hashType SigHashType, tx *wire.MsgTx, idx int, amt int64) ([]byte, error) {

	// As a sanity check, ensure the passed input index for the transaction
	// is valid.
	if idx > len(tx.TxIn)-1 {
		return nil, fmt.Errorf("idx %d but %d txins", idx, len(tx.TxIn))
	}

	// We'll utilize this buffer throughout to incrementally calculate
	// the signature hash for this transaction.
	var sigHash bytes.Buffer

	// First write out, then encode the transaction's version number.
	var bVersion [4]byte
	binary.LittleEndian.PutUint32(bVersion[:], uint32(tx.Version))
	sigHash.Write(bVersion[:])

	// Next write out the possibly pre-calculated hashes for the sequence
	// numbers of all inputs, and the hashes of the previous outs for all
	// outputs.
	var zeroHash chainhash.Hash

	// If anyone can pay isn't active, then we can use the cached
	// hashPrevOuts, otherwise we just write zeroes for the prev outs.
	if hashType&SigHashAnyOneCanPay == 0 {
		sigHash.Write(sigHashes.HashPrevOuts[:])
	} else {
		sigHash.Write(zeroHash[:])
	}

	// If the sighash isn't anyone can pay, single, or none, the use the
	// cached hash sequences, otherwise write all zeroes for the
	// hashSequence.
	if hashType&SigHashAnyOneCanPay == 0 &&
		hashType&sigHashMask != SigHashSingle &&
		hashType&sigHashMask != SigHashNone {
		sigHash.Write(sigHashes.HashSequence[:])
	} else {
		sigHash.Write(zeroHash[:])
	}

	txIn := tx.TxIn[idx]

	// Next, write the outpoint being spent.
	sigHash.Write(txIn.PreviousOutPoint.Hash[:])
	var bIndex [4]byte
	binary.LittleEndian.PutUint32(bIndex[:], txIn.PreviousOutPoint.Index)
	sigHash.Write(bIndex[:])

	if isWitnessPubKeyHash(subScript) {
		// The script code for a p2wkh is a length prefix varint for
		// the next 25 bytes, followed by a re-creation of the original
		// p2pkh pk script.
		sigHash.Write([]byte{0x19})
		sigHash.Write([]byte{OP_DUP})
		sigHash.Write([]byte{OP_HASH160})
		sigHash.Write([]byte{OP_DATA_20})
		sigHash.Write(subScript[1].data)
		sigHash.Write([]byte{OP_EQUALVERIFY})
		sigHash.Write([]byte{OP_CHECKSIG})
	} else {
		// For p2wsh outputs, and future outputs, the script code is
		// the original script, with all code separators removed,
		// serialized with a var int length prefix.
		rawScript, _ := unparseScript(subScript)
		wire.WriteVarBytes(&sigHash, 0, rawScript)
	}

	// Next, add the input amount, and sequence number of the input being
	// signed.
	var bAmount [8]byte
	binary.LittleEndian.PutUint64(bAmount[:], uint64(amt))
	sigHash.Write(bAmount[:])
	var bSequence [4]byte
	binary.LittleEndian.PutUint32(bSequence[:], txIn.Sequence)
	sigHash.Write(bSequence[:])

	// If the current signature mode isn't single, or none, then we can
	// re-use the pre-generated hashoutputs sighash fragment. Otherwise,
	// we'll serialize and add only the target output index to the signature
	// pre-image.
	if hashType&SigHashSingle != SigHashSingle &&
		hashType&SigHashNone != SigHashNone {
		sigHash.Write(sigHashes.HashOutputs[:])
	} else if hashType&sigHashMask == SigHashSingle && idx < len(tx.TxOut) {
		var b bytes.Buffer
		wire.WriteTxOut(&b, 0, 0, tx.TxOut[idx])
		sigHash.Write(chainhash.DoubleHashB(b.Bytes()))
	} else {
		sigHash.Write(zeroHash[:])
	}

	// Finally, write out the transaction's locktime, and the sig hash
	// type.
	var bLockTime [4]byte
	binary.LittleEndian.PutUint32(bLockTime[:], tx.LockTime)
	sigHash.Write(bLockTime[:])
	var bHashType [4]byte
	binary.LittleEndian.PutUint32(bHashType[:], uint32(hashType))
	sigHash.Write(bHashType[:])

	return chainhash.DoubleHashB(sigHash.Bytes()), nil
}

// CalcWitnessSigHash computes the sighash digest for the specified input of
// the target transaction observing the desired sig hash type.
func CalcWitnessSigHash(script []byte, sigHashes *TxSigHashes, hType SigHashType,
	tx *wire.MsgTx, idx int, amt int64) ([]byte, error) {

	parsedScript, err := parseScript(script)
	if err != nil {
		return nil, fmt.Errorf("cannot parse output script: %v", err)
	}

	return calcWitnessSignatureHash(parsedScript, sigHashes, hType, tx, idx,
		amt)
}

// shallowCopyTx creates a shallow copy of the transaction for use when
// calculating the signature hash.  It is used over the Copy method on the
// transaction itself since that is a deep copy and therefore does more work and
// allocates much more space than needed.
func shallowCopyTx(tx *wire.MsgTx) wire.MsgTx {
	// As an additional memory optimization, use contiguous backing arrays
	// for the copied inputs and outputs and point the final slice of
	// pointers into the contiguous arrays.  This avoids a lot of small
	// allocations.
	txCopy := wire.MsgTx{
		Version:  tx.Version,
		TxIn:     make([]*wire.TxIn, len(tx.TxIn)),
		TxOut:    make([]*wire.TxOut, len(tx.TxOut)),
		LockTime: tx.LockTime,
	}
	txIns := make([]wire.TxIn, len(tx.TxIn))
	for i, oldTxIn := range tx.TxIn {
		txIns[i] = *oldTxIn
		txCopy.TxIn[i] = &txIns[i]
	}
	txOuts := make([]wire.TxOut, len(tx.TxOut))
	for i, oldTxOut := range tx.TxOut {
		txOuts[i] = *oldTxOut
		txCopy.TxOut[i] = &txOuts[i]
	}
	return txCopy
}

// CalcSignatureHash will, given a script and hash type for the current script
// engine instance, calculate the signature hash to be used for signing and
// verification.
func CalcSignatureHash(script []byte, hashType SigHashType, tx *wire.MsgTx, idx int) ([]byte, error) {
	parsedScript, err := parseScript(script)
	if err != nil {
		return nil, fmt.Errorf("cannot parse output script: %v", err)
	}
	return calcSignatureHash(parsedScript, hashType, tx, idx), nil
}

// calcSignatureHash will, given a script and hash type for the current script
// engine instance, calculate the signature hash to be used for signing and
// verification.
func calcSignatureHash(script []parsedOpcode, hashType SigHashType, tx *wire.MsgTx, idx int) []byte {
	// The SigHashSingle signature type signs only the corresponding input
	// and output (the output with the same index number as the input).
	//
	// Since transactions can have more inputs than outputs, this means it
	// is improper to use SigHashSingle on input indices that don't have a
	// corresponding output.
	//
	// A bug in the original Satoshi client implementation means specifying
	// an index that is out of range results in a signature hash of 1 (as a
	// uint256 little endian).  The original intent appeared to be to
	// indicate failure, but unfortunately, it was never checked and thus is
	// treated as the actual signature hash.  This buggy behavior is now
	// part of the consensus and a hard fork would be required to fix it.
	//
	// Due to this, care must be taken by software that creates transactions
	// which make use of SigHashSingle because it can lead to an extremely
	// dangerous situation where the invalid inputs will end up signing a
	// hash of 1.  This in turn presents an opportunity for attackers to
	// cleverly construct transactions which can steal those coins provided
	// they can reuse signatures.
	if hashType&sigHashMask == SigHashSingle && idx >= len(tx.TxOut) {
		var hash chainhash.Hash
		hash[0] = 0x01
		return hash[:]
	}

	// Remove all instances of OP_CODESEPARATOR from the script.
	script = removeOpcode(script, OP_CODESEPARATOR)

	// Make a shallow copy of the transaction, zeroing out the script for
	// all inputs that are not currently being processed.
	txCopy := shallowCopyTx(tx)
	for i := range txCopy.TxIn {
		if i == idx {
			// UnparseScript cannot fail here because removeOpcode
			// above only returns a valid script.
			sigScript, _ := unparseScript(script)
			txCopy.TxIn[idx].SignatureScript = sigScript
		} else {
			txCopy.TxIn[i].SignatureScript = nil
		}
	}

	switch hashType & sigHashMask {
	case SigHashNone:
		txCopy.TxOut = txCopy.TxOut[0:0] // Empty slice.
		for i := range txCopy.TxIn {
			if i != idx {
				txCopy.TxIn[i].Sequence = 0
			}
		}

	case SigHashSingle:
		// Resize output array to up to and including requested index.
		txCopy.TxOut = txCopy.TxOut[:idx+1]

		// All but current output get zeroed out.
		for i := 0; i < idx; i++ {
			txCopy.TxOut[i].Value = -1
			txCopy.TxOut[i].PkScript = nil
		}

		// Sequence on all other inputs is 0, too.
		for i := range txCopy.TxIn {
			if i != idx {
				txCopy.TxIn[i].Sequence = 0
			}
		}

	default:
		// Consensus treats undefined hashtypes like normal SigHashAll
		// for purposes of hash generation.
		fallthrough
	case SigHashOld:
		fallthrough
	case SigHashAll:
		// Nothing special here.
	}
	if hashType&SigHashAnyOneCanPay != 0 {
		txCopy.TxIn = txCopy.TxIn[idx : idx+1]
	}

	// The final hash is the double sha256 of both the serialized modified
	// transaction and the hash type (encoded as a 4-byte little-endian
	// value) appended.
	wbuf := bytes.NewBuffer(make([]byte, 0, txCopy.SerializeSizeStripped()+4))
	txCopy.SerializeNoWitness(wbuf)
	binary.Write(wbuf, binary.LittleEndian, hashType)
	return chainhash.DoubleHashB(wbuf.Bytes())
}

// asSmallInt returns the passed opcode, which must be true according to
// isSmallInt(), as an integer.
func asSmallInt(op *opcode) int {
	if op.value == OP_0 {
		return 0
	}

	return int(op.value - (OP_1 - 1))
}

// getSigOpCount is the implementation function for counting the number of
// signature operations in the script provided by pops. If precise mode is
// requested then we attempt to count the number of operations for a multisig
// op. Otherwise we use the maximum.
func getSigOpCount(pops []parsedOpcode, precise bool) int {
	nSigs := 0
	for i, pop := range pops {
		switch pop.opcode.value {
		case OP_CHECKSIG:
			fallthrough
		case OP_CHECKSIGVERIFY:
			nSigs++
		case OP_CHECKMULTISIG:
			fallthrough
		case OP_CHECKMULTISIGVERIFY:
			// If we are being precise then look for familiar
			// patterns for multisig, for now all we recognize is
			// OP_1 - OP_16 to signify the number of pubkeys.
			// Otherwise, we use the max of 20.
			if precise && i > 0 &&
				pops[i-1].opcode.value >= OP_1 &&
				pops[i-1].opcode.value <= OP_16 {
				nSigs += asSmallInt(pops[i-1].opcode)
			} else {
				nSigs += MaxPubKeysPerMultiSig
			}
		default:
			// Not a sigop.
		}
	}

	return nSigs
}

// GetSigOpCount provides a quick count of the number of signature operations
// in a script. a CHECKSIG operations counts for 1, and a CHECK_MULTISIG for 20.
// If the script fails to parse, then the count up to the point of failure is
// returned.
func GetSigOpCount(script []byte) int {
	// Don't check error since parseScript returns the parsed-up-to-error
	// list of pops.
	pops, _ := parseScript(script)
	return getSigOpCount(pops, false)
}

// GetPreciseSigOpCount returns the number of signature operations in
// scriptPubKey.  If bip16 is true then scriptSig may be searched for the
// Pay-To-Script-Hash script in order to find the precise number of signature
// operations in the transaction.  If the script fails to parse, then the count
// up to the point of failure is returned.
func GetPreciseSigOpCount(scriptSig, scriptPubKey []byte, bip16 bool) int {
	// Don't check error since parseScript returns the parsed-up-to-error
	// list of pops.
	pops, _ := parseScript(scriptPubKey)

	// Treat non P2SH transactions as normal.
	if !(bip16 && isScriptHash(pops)) {
		return getSigOpCount(pops, true)
	}

	// The public key script is a pay-to-script-hash, so parse the signature
	// script to get the final item.  Scripts that fail to fully parse count
	// as 0 signature operations.
	sigPops, err := parseScript(scriptSig)
	if err != nil {
		return 0
	}

	// The signature script must only push data to the stack for P2SH to be
	// a valid pair, so the signature operation count is 0 when that is not
	// the case.
	if !isPushOnly(sigPops) || len(sigPops) == 0 {
		return 0
	}

	// The P2SH script is the last item the signature script pushes to the
	// stack.  When the script is empty, there are no signature operations.
	shScript := sigPops[len(sigPops)-1].data
	if len(shScript) == 0 {
		return 0
	}

	// Parse the P2SH script and don't check the error since parseScript
	// returns the parsed-up-to-error list of pops and the consensus rules
	// dictate signature operations are counted up to the first parse
	// failure.
	shPops, _ := parseScript(shScript)
	return getSigOpCount(shPops, true)
}

// GetWitnessSigOpCount returns the number of signature operations generated by
// spending the passed pkScript with the specified witness, or sigScript.
// Unlike GetPreciseSigOpCount, this function is able to accurately count the
// number of signature operations generated by spending witness programs, and
// nested p2sh witness programs. If the script fails to parse, then the count
// up to the point of failure is returned.
func GetWitnessSigOpCount(sigScript, pkScript []byte, witness wire.TxWitness) int {
	// If this is a regular witness program, then we can proceed directly
	// to counting its signature operations without any further processing.
	if IsWitnessProgram(pkScript) {
		return getWitnessSigOps(pkScript, witness)
	}

	// Next, we'll check the sigScript to see if this is a nested p2sh
	// witness program. This is a case wherein the sigScript is actually a
	// datapush of a p2wsh witness program.
	sigPops, err := parseScript(sigScript)
	if err != nil {
		return 0
	}
	if IsPayToScriptHash(pkScript) && isPushOnly(sigPops) &&
		IsWitnessProgram(sigScript[1:]) {
		return getWitnessSigOps(sigScript[1:], witness)
	}

	return 0
}

// getWitnessSigOps returns the number of signature operations generated by
// spending the passed witness program wit the passed witness. The exact
// signature counting heuristic is modified by the version of the passed
// witness program. If the version of the witness program is unable to be
// extracted, then 0 is returned for the sig op count.
func getWitnessSigOps(pkScript []byte, witness wire.TxWitness) int {
	// Attempt to extract the witness program version.
	witnessVersion, witnessProgram, err := ExtractWitnessProgramInfo(
		pkScript,
	)
	if err != nil {
		return 0
	}

	switch witnessVersion {
	case 0:
		switch {
		case len(witnessProgram) == payToWitnessPubKeyHashDataSize:
			return 1
		case len(witnessProgram) == payToWitnessScriptHashDataSize &&
			len(witness) > 0:

			witnessScript := witness[len(witness)-1]
			pops, _ := parseScript(witnessScript)
			return getSigOpCount(pops, true)
		}
	}

	return 0
}

<<<<<<< HEAD
// IsUnspendable returns whether the passed public key script is unspendable, or
// guaranteed to fail at execution.  This allows outputs to be pruned instantly
// when entering the UTXO set.
=======
// IsUnspendable returns whether the passed public key script is unspendable,
// or guaranteed to fail at execution.  This allows outputs to be pruned
// instantly when entering the UTXO set.
>>>>>>> 709fdb88
func IsUnspendable(pkScript []byte) bool {
	return (len(pkScript) > 0 && pkScript[0] == OP_RETURN) ||
		(len(pkScript) > MaxScriptSize)
}<|MERGE_RESOLUTION|>--- conflicted
+++ resolved
@@ -847,15 +847,9 @@
 	return 0
 }
 
-<<<<<<< HEAD
-// IsUnspendable returns whether the passed public key script is unspendable, or
-// guaranteed to fail at execution.  This allows outputs to be pruned instantly
-// when entering the UTXO set.
-=======
 // IsUnspendable returns whether the passed public key script is unspendable,
 // or guaranteed to fail at execution.  This allows outputs to be pruned
 // instantly when entering the UTXO set.
->>>>>>> 709fdb88
 func IsUnspendable(pkScript []byte) bool {
 	return (len(pkScript) > 0 && pkScript[0] == OP_RETURN) ||
 		(len(pkScript) > MaxScriptSize)
